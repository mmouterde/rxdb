<<<<<<< HEAD
language:        node_js
sudo:            required
cache: false
dist: trusty
=======
language: node_js
cache: false
>>>>>>> 104e916f
os:
  - linux
node_js:
  - "12.7.0"

services:
  - xvfb
  - docker

addons:
  chrome: stable
  firefox: latest

before_install:
  - docker run -d -p 5984:5984 --rm --name rxdb-couchdb couchdb:2.1.1

stages:
  - install
  - build
  - unit tests
  - code format
  - other
  - examples

jobs:
  include:
    - stage: install
      script: travis_retry npm install --depth 0 --silent

    - stage: build
      script: npm run build
    - stage: unit tests
      script: travis_retry npm run test:node
      env: LABEL=test:node
    - stage: unit tests
      script: travis_retry npm run test:fast
      env: LABEL=test:fast
    - stage: unit tests
      script: travis_retry npm run test:browser
      env: LABEL=test:browser
    - stage: unit tests
      script: travis_retry npm run test:couchdb
      env: LABEL=test:couchdb
    - stage: unit tests
      script: travis_retry npm run test:performance
      env: LABEL=test:performance

    - stage: code format
      script: travis_retry npm run test:typings
      env: LABEL=test:typings
    - stage: code format
      script: npm run test:deps
      env: LABEL=test:deps
    - stage: code format
      script: npm run lint
      env: LABEL=lint

    - stage: other
      script: npm run build:size
      env: LABEL=build:size
    - stage: other
      script: npm run build:rollup
      env: LABEL=build:rollup
    - stage: other
      script: (cd ./test/tutorials/ && npm install && travis_retry npm test)
      env: LABEL=docs

    - stage: examples
      script: npm run build && (cd ./examples/angular2 && npm install > "/dev/null" 2>&1 && npm run build && travis_retry npm run test:build)
      env: LABEL=angular
    - stage: examples
      script: npm run build && (cd ./examples/vue && npm install > "/dev/null" 2>&1 && npm run lint && npm run build && travis_retry npm run test)
      env: LABEL=vue
    - stage: examples
      script: npm run build && (cd ./examples/electron && npm install > "/dev/null" 2>&1 && travis_retry npm run test)
      env: LABEL=electron
    - stage: examples
      script: npm run build && (cd ./examples/react-native && npx yarn@1.13.0 install > "/dev/null" 2>&1 && travis_retry npm run test && echo fs.inotify.max_user_watches=524288 | sudo tee -a /etc/sysctl.conf && sudo sysctl -p && npm run test:bundle)
      env: LABEL=react-native
    - stage: examples
      script: npm run build && (cd ./examples/node && npm install > "/dev/null" 2>&1 && travis_retry npm run test)
      env: LABEL=node

# testcafe fails on the graphql example for whatever reason. Fix this when you have the time
#    - stage: examples
#      script: npm run build && (cd ./examples/graphql && npm install > "/dev/null" 2>&1 && npm run build && travis_retry npm run test:ci)
#      env: LABEL=graphql<|MERGE_RESOLUTION|>--- conflicted
+++ resolved
@@ -1,12 +1,7 @@
-<<<<<<< HEAD
-language:        node_js
-sudo:            required
+language: node_js
+sudo: required
 cache: false
 dist: trusty
-=======
-language: node_js
-cache: false
->>>>>>> 104e916f
 os:
   - linux
 node_js:

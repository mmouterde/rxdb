import { LOGICAL_OPERATORS } from './query-planner';
import { getPrimaryFieldOfPrimaryKey } from './rx-schema-helper';
import type {
    FilledMangoQuery,
    MangoQuery,
    RxDocumentData,
    RxJsonSchema
} from './types';
import {
    clone,
    firstPropertyNameOfObject,
<<<<<<< HEAD
    flatClone,
    isMaybeReadonlyArray,
    toArray
=======
    isMaybeReadonlyArray
>>>>>>> d828b818
} from './util';

/**
 * Normalize the query to ensure we have all fields set
 * and queries that represent the same query logic are detected as equal by the caching.
 */
export function normalizeMangoQuery<RxDocType>(
    schema: RxJsonSchema<RxDocumentData<RxDocType>>,
    mangoQuery: MangoQuery<RxDocType>
): FilledMangoQuery<RxDocType> {
    const primaryKey: string = getPrimaryFieldOfPrimaryKey(schema.primaryKey);
    const normalizedMangoQuery: FilledMangoQuery<RxDocType> = clone(mangoQuery) as any;

    if (typeof normalizedMangoQuery.skip !== 'number') {
        normalizedMangoQuery.skip = 0;
    }

    if (!normalizedMangoQuery.selector) {
        normalizedMangoQuery.selector = {};
    } else {
        normalizedMangoQuery.selector = normalizedMangoQuery.selector;
        /**
         * In mango query, it is possible to have an
         * equals comparison by directly assigning a value
         * to a property, without the '$eq' operator.
         * Like:
         * selector: {
         *   foo: 'bar'
         * }
         * For normalization, we have to normalize this
         * so our checks can perform properly.
         *
         *
         * TODO this must work recursive with nested queries that
         * contain multiple selectors via $and or $or etc.
         */
        Object
            .entries(normalizedMangoQuery.selector)
            .forEach(([field, matcher]) => {
                if (typeof matcher !== 'object' || matcher === null) {
                    (normalizedMangoQuery as any).selector[field] = {
                        $eq: matcher
                    };
                }
            });
    }

    /**
     * Ensure that if an index is specified,
     * the primaryKey is inside of it.
     */
    if (normalizedMangoQuery.index) {
        const indexAr = toArray(normalizedMangoQuery.index);
        if (!indexAr.includes(primaryKey)) {
            indexAr.push(primaryKey);
        }
        normalizedMangoQuery.index = indexAr;
    }

    /**
     * To ensure a deterministic sorting,
     * we have to ensure the primary key is always part
     * of the sort query.
     * Primary sorting is added as last sort parameter,
     * similar to how we add the primary key to indexes that do not have it.
     *
     */
    if (!normalizedMangoQuery.sort) {
        /**
         * If no sort is given at all,
         * we can assume that the user does not care about sort order at al.
         *
         * we cannot just use the primary key as sort parameter
         * because it would likely cause the query to run over the primary key index
         * which has a bad performance in most cases.
         */
        if (normalizedMangoQuery.index) {
            normalizedMangoQuery.sort = normalizedMangoQuery.index.map((field: string) => ({ [field as any]: 'asc' } as any));
        } else {
            /**
             * Find the index that best matches the fields with the logical operators
             */
            if (schema.indexes) {
                const fieldsWithLogicalOperator: Set<string> = new Set();
                Object.entries(normalizedMangoQuery.selector).forEach(([field, matcher]) => {
                    let hasLogical = false;
                    if (typeof matcher === 'object' && matcher !== null) {
                        hasLogical = !!Object.keys(matcher).find(operator => LOGICAL_OPERATORS.has(operator));
                    } else {
                        hasLogical = true;
                    }
                    if (hasLogical) {
                        fieldsWithLogicalOperator.add(field);
                    }
                });


                let currentFieldsAmount = -1;
                let currentBestIndexForSort: string[] | readonly string[] | undefined;
                schema.indexes.forEach(index => {
                    const useIndex = isMaybeReadonlyArray(index) ? index : [index];
                    const firstWrongIndex = useIndex.findIndex(indexField => !fieldsWithLogicalOperator.has(indexField));
                    if (
                        firstWrongIndex > 0 &&
                        firstWrongIndex > currentFieldsAmount
                    ) {
                        currentFieldsAmount = firstWrongIndex;
                        currentBestIndexForSort = useIndex;
                    }
                });
                if (currentBestIndexForSort) {
                    normalizedMangoQuery.sort = currentBestIndexForSort.map((field: string) => ({ [field as any]: 'asc' } as any));
                }

            }

            /**
             * Fall back to the primary key as sort order
             * if no better one has been found
             */
            if (!normalizedMangoQuery.sort) {
                normalizedMangoQuery.sort = [{ [primaryKey]: 'asc' }] as any;
            }
        }
    } else {
        const isPrimaryInSort = normalizedMangoQuery.sort
            .find(p => firstPropertyNameOfObject(p) === primaryKey);
        if (!isPrimaryInSort) {
            normalizedMangoQuery.sort = normalizedMangoQuery.sort.slice(0);
            normalizedMangoQuery.sort.push({ [primaryKey]: 'asc' } as any);
        }
    }

    return normalizedMangoQuery;
}<|MERGE_RESOLUTION|>--- conflicted
+++ resolved
@@ -9,13 +9,8 @@
 import {
     clone,
     firstPropertyNameOfObject,
-<<<<<<< HEAD
-    flatClone,
-    isMaybeReadonlyArray,
-    toArray
-=======
+    toArray,
     isMaybeReadonlyArray
->>>>>>> d828b818
 } from './util';
 
 /**

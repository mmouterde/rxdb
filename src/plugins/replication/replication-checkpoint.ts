--- conflicted
+++ resolved
@@ -178,19 +178,6 @@
             ) {
                 return false;
             }
-
-<<<<<<< HEAD
-            // TODO why do we have to run the hooks here? arent they run by the storage instance wrapper?
-            const hookParams = {
-                collection,
-                doc: changedDoc
-            };
-            runPluginHooks('postReadFromInstance', hookParams);
-
-            changedDoc = hookParams.doc;
-
-=======
->>>>>>> 0b43139a
             changedDocIds.add(id);
             changedDocs.set(id, {
                 id,

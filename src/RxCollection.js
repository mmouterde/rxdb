--- conflicted
+++ resolved
@@ -304,13 +304,8 @@
         if (typeof queryObj === 'string') {
             query = RxQuery.create('findOne', {
                 _id: queryObj
-<<<<<<< HEAD
-            }, this, 'findOne');
-        } else query = RxQuery.create(queryObj, this, 'findOne');
-=======
             }, this);
         } else query = RxQuery.create('findOne', queryObj, this);
->>>>>>> ca2323f8
 
         if (
             typeof queryObj === 'number' ||

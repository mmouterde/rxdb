--- conflicted
+++ resolved
@@ -2,10 +2,8 @@
 
 ### X.X.X (comming soon)
 
-<<<<<<< HEAD
-
 - Unified the replication primitives and the GraphQL replication plugin.
-=======
+
 ### 11.6.0 (4 February 2022)
 
 Bugfixes:
@@ -14,7 +12,6 @@
 Other:
   - Replication primitives must throw an error if `_deleted` field is missing. [#3671](https://github.com/pubkey/rxdb/pull/3671)
 
->>>>>>> 19b25335
 ### 11.5.1 (30 January 2022)
 
 Bugfixes:
